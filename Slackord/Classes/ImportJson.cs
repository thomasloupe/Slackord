--- conflicted
+++ resolved
@@ -1,241 +1,238 @@
-﻿using CommunityToolkit.Maui.Storage;
-using MenuApp;
-using Newtonsoft.Json.Linq;
-
-namespace Slackord.Classes
-{
-    public class ImportJson
-    {
-        public static string RootFolderPath { get; private set; }
-        public static List<Channel> Channels { get; set; } = new List<Channel>();
-        public static int TotalHiddenFileCount { get; internal set; } = 0;
-
-        public static async Task ImportJsonAsync(bool isFullExport, CancellationToken cancellationToken)
-        {
-            ApplicationWindow.HideProgressBar();
-
-            // Clear existing data and reset counts
-            Channels.Clear();
-            TotalHiddenFileCount = 0;
-            ApplicationWindow.ResetProgressBar();
-
-            // Load resume data
-            List<ResumeData> resumeDataList = ResumeData.LoadResumeData();
-
-            try
-            {
-                FolderPickerResult picker = await FolderPicker.Default.PickAsync(cancellationToken);
-
-                if (picker == null || picker.Folder == null)
-                {
-                    if (cancellationToken.IsCancellationRequested)
-                    {
-                        Application.Current.Dispatcher.Dispatch(() => { ApplicationWindow.WriteToDebugWindow("Folder selection was cancelled.\n"); });
-                        return;
-                    }
-                    else
-                    {
-                        return;
-                    }
-                }
-
-                string folderPath = picker.Folder.Path;
-                RootFolderPath = folderPath;
-                Dictionary<string, DeconstructedUser> usersDict = null;
-
-                if (!string.IsNullOrEmpty(folderPath))
-                {
-                    (List<Channel> Channels, Dictionary<string, DeconstructedUser> UsersDict) result = await ConvertAsync(isFullExport, folderPath, cancellationToken);
-                    Channels = result.Channels;
-                    usersDict = result.UsersDict;
-                }
-
-                // Initialize UsersDict in Reconstruct
-                Reconstruct.InitializeUsersDict(usersDict);
-
-                // Check for channels to resume
-                foreach (var channel in Channels)
-                {
-                    var resumeData = resumeDataList.FirstOrDefault(rd => rd.ChannelName == channel.Name);
-                    if (resumeData != null && !resumeData.ImportedToDiscord)
-                    {
-                        // Ask if we should resume channel importing to Discord
-                        bool shouldResume = await ResumeData.AskUserToResumeChannel(resumeData.ChannelName);
-                        if (shouldResume)
-                        {
-                            // Initialize from resume state using the method in ResumeData class
-                            await ResumeData.InitializeChannelForResume(channel, resumeData);
-                        }
-                    }
-                }
-
-                // Proceed with reconstruction and import to Discord
-                if (!string.IsNullOrEmpty(RootFolderPath) && Channels.Count != 0)
-                {
-                    await Reconstruct.ReconstructAsync(Channels, cancellationToken);
-
-                    if (TotalHiddenFileCount > 0)
-                    {
-                        Application.Current.Dispatcher.Dispatch(() =>
-                        {
-                            ApplicationWindow.WriteToDebugWindow($"Total files hidden by Slack due to limits: {TotalHiddenFileCount}\n");
-                        });
-                    }
-
-<<<<<<< HEAD
-                    // Count threads per channel and display the results
-=======
->>>>>>> 1e749f59
-                    Dictionary<string, int> channelThreadCounts = CountThreadsPerChannel();
-                    DisplayThreadCounts(channelThreadCounts);
-                }
-            }
-            catch (OperationCanceledException)
-            {
-                Application.Current.Dispatcher.Dispatch(() => { ApplicationWindow.WriteToDebugWindow("Import operation was cancelled.\n"); });
-            }
-            catch (Exception ex)
-            {
-                Application.Current.Dispatcher.Dispatch(() => { ApplicationWindow.WriteToDebugWindow($"ImportJsonAsync() : {ex.Message}\n"); });
-                return;
-            }
-        }
-
-        private static async Task<(List<Channel> Channels, Dictionary<string, DeconstructedUser> UsersDict)> ConvertAsync(bool isFullExport, string folderPath, CancellationToken cancellationToken)
-        {
-            cancellationToken.ThrowIfCancellationRequested();
-
-            DirectoryInfo directoryInfo = new(folderPath);
-            DirectoryInfo rootDirectory = isFullExport ? directoryInfo : directoryInfo.Parent;
-
-            // Fetch users.json and channels.json from the appropriate root directory.
-            FileInfo usersFile = rootDirectory.GetFiles("users.json").FirstOrDefault();
-            FileInfo channelsFile = rootDirectory.GetFiles("channels.json").FirstOrDefault();
-
-            _ = Application.Current.Dispatcher.Dispatch(() => { ApplicationWindow.WriteToDebugWindow($"Parsing Users for import...\n"); });
-
-            Dictionary<string, DeconstructedUser> usersDict = usersFile != null ? DeconstructedUsers.ParseUsersFile(usersFile) : new Dictionary<string, DeconstructedUser>();
-            Dictionary<string, string> channelDescriptions = new();
-
-            if (channelsFile != null)
-            {
-                string channelsJsonContent = await File.ReadAllTextAsync(channelsFile.FullName, cancellationToken).ConfigureAwait(false);
-                JArray channelsJson = JArray.Parse(channelsJsonContent);
-                channelDescriptions = channelsJson.ToDictionary(
-                    jChannel => jChannel["name"].ToString(),
-                    jChannel => jChannel["purpose"]["value"].ToString()
-                );
-            }
-
-            DirectoryInfo[] channelDirectories = isFullExport ? rootDirectory.GetDirectories() : new DirectoryInfo[] { directoryInfo };
-
-            List<Channel> channels = new();
-            int totalFiles = CountTotalJsonFiles(channelDirectories);
-            int filesProcessed = 0;
-
-            foreach (DirectoryInfo channelDirectory in channelDirectories)
-            {
-                try
-                {
-                    cancellationToken.ThrowIfCancellationRequested();
-
-                    Channel channel = new() { Name = channelDirectory.Name };
-                    FileInfo[] jsonFiles = channelDirectory.GetFiles("*.json");
-                    int jsonFileCount = jsonFiles.Length;
-                    _ = Application.Current.Dispatcher.Dispatch(() => { ApplicationWindow.WriteToDebugWindow($"Begin parsing JSON data for {channel.Name} with {jsonFileCount} JSON files...\n"); });
-
-                    if (jsonFileCount > 400)
-                    {
-                        _ = Application.Current.Dispatcher.Dispatch(() => { ApplicationWindow.WriteToDebugWindow($"This import appears to be quite large. Reconstructing will take a very long time and the UI may freeze until completed. Please be patient!\nDeconstruction/Reconstruction process started...\n"); });
-                    }
-
-                    foreach (FileInfo jsonFile in jsonFiles)
-                    {
-                        try
-                        {
-                            cancellationToken.ThrowIfCancellationRequested();
-
-                            string jsonContent = await File.ReadAllTextAsync(jsonFile.FullName, cancellationToken).ConfigureAwait(false);
-                            JArray messagesArray = JArray.Parse(jsonContent);
-
-                            foreach (JObject slackMessage in messagesArray.Cast<JObject>())
-                            {
-                                DeconstructedMessage deconstructedMessage = Deconstruct.DeconstructMessage(slackMessage);
-                                channel.DeconstructedMessagesList.Add(deconstructedMessage);
-                            }
-
-                            filesProcessed++;
-                            ApplicationWindow.UpdateProgressBar(filesProcessed, totalFiles, "files");
-                        }
-                        catch (Exception ex)
-                        {
-                            _ = Application.Current.Dispatcher.Dispatch(() => { ApplicationWindow.WriteToDebugWindow($"Exception processing file {jsonFile.Name}: {ex.Message}\n"); });
-                        }
-                    }
-
-                    if (channelDescriptions != null && channelDescriptions.TryGetValue(channel.Name, out string description))
-                    {
-                        channel.Description = description;
-                    }
-                    channels.Add(channel);
-                    _ = Application.Current.Dispatcher.Dispatch(() => { ApplicationWindow.WriteToDebugWindow($"Completed importing channel {channel.Name}.\n\n"); });
-                }
-                catch (Exception ex)
-                {
-                    _ = Application.Current.Dispatcher.Dispatch(() => { ApplicationWindow.WriteToDebugWindow($"Exception processing channel {channelDirectory.Name}: {ex.Message}\n"); });
-                }
-            }
-
-            return (channels, usersDict);
-        }
-
-        private static Dictionary<string, int> CountThreadsPerChannel()
-        {
-            Dictionary<string, int> channelThreadCounts = new();
-
-            foreach (var channel in Channels)
-            {
-                int threadCount = channel.DeconstructedMessagesList
-                    .Where(m => !string.IsNullOrEmpty(m.ThreadTs))
-                    .GroupBy(m => m.ThreadTs)
-                    .Count();
-                channelThreadCounts[channel.Name] = threadCount;
-            }
-
-            return channelThreadCounts;
-        }
-
-        private static void DisplayThreadCounts(Dictionary<string, int> channelThreadCounts)
-        {
-            int totalThreads = channelThreadCounts.Values.Sum();
-
-            foreach (var channel in channelThreadCounts)
-            {
-                ApplicationWindow.WriteToDebugWindow($"Found {channel.Value} threads in {channel.Key}.\n");
-            }
-
-            if (totalThreads > 1000)
-            {
-                ApplicationWindow.WriteToDebugWindow("WARNING: Guild thread limit exceeds 1000. You will need to close threads on your own, manually to prevent threads from failing to create! The number of threads per channel are listed below." +
-                    "\n Please visit https://github.com/thomasloupe/Slackord/blob/main/docs/FAQ.md on how to handle this limitation.");
-                foreach (var channel in channelThreadCounts)
-                {
-                    ApplicationWindow.WriteToDebugWindow($"{channel.Key} ({channel.Value})\n");
-                }
-            }
-        }
-
-        private static int CountTotalJsonFiles(DirectoryInfo[] channelDirectories)
-        {
-            int totalFiles = 0;
-            foreach (DirectoryInfo channelDirectory in channelDirectories)
-            {
-                totalFiles += channelDirectory.GetFiles("*.json").Length;
-            }
-
-            ApplicationWindow.ResetProgressBar();
-            ApplicationWindow.ShowProgressBar();
-            return totalFiles;
-        }
-    }
-}
+﻿using CommunityToolkit.Maui.Storage;
+using MenuApp;
+using Newtonsoft.Json.Linq;
+
+namespace Slackord.Classes
+{
+    public class ImportJson
+    {
+        public static string RootFolderPath { get; private set; }
+        public static List<Channel> Channels { get; set; } = new List<Channel>();
+        public static int TotalHiddenFileCount { get; internal set; } = 0;
+
+        public static async Task ImportJsonAsync(bool isFullExport, CancellationToken cancellationToken)
+        {
+            ApplicationWindow.HideProgressBar();
+
+            // Clear existing data and reset counts
+            Channels.Clear();
+            TotalHiddenFileCount = 0;
+            ApplicationWindow.ResetProgressBar();
+
+            // Load resume data
+            List<ResumeData> resumeDataList = ResumeData.LoadResumeData();
+
+            try
+            {
+                FolderPickerResult picker = await FolderPicker.Default.PickAsync(cancellationToken);
+
+                if (picker == null || picker.Folder == null)
+                {
+                    if (cancellationToken.IsCancellationRequested)
+                    {
+                        Application.Current.Dispatcher.Dispatch(() => { ApplicationWindow.WriteToDebugWindow("Folder selection was cancelled.\n"); });
+                        return;
+                    }
+                    else
+                    {
+                        return;
+                    }
+                }
+
+                string folderPath = picker.Folder.Path;
+                RootFolderPath = folderPath;
+                Dictionary<string, DeconstructedUser> usersDict = null;
+
+                if (!string.IsNullOrEmpty(folderPath))
+                {
+                    (List<Channel> Channels, Dictionary<string, DeconstructedUser> UsersDict) result = await ConvertAsync(isFullExport, folderPath, cancellationToken);
+                    Channels = result.Channels;
+                    usersDict = result.UsersDict;
+                }
+
+                // Initialize UsersDict in Reconstruct
+                Reconstruct.InitializeUsersDict(usersDict);
+
+                // Check for channels to resume
+                foreach (var channel in Channels)
+                {
+                    var resumeData = resumeDataList.FirstOrDefault(rd => rd.ChannelName == channel.Name);
+                    if (resumeData != null && !resumeData.ImportedToDiscord)
+                    {
+                        // Ask if we should resume channel importing to Discord
+                        bool shouldResume = await ResumeData.AskUserToResumeChannel(resumeData.ChannelName);
+                        if (shouldResume)
+                        {
+                            // Initialize from resume state using the method in ResumeData class
+                            await ResumeData.InitializeChannelForResume(channel, resumeData);
+                        }
+                    }
+                }
+
+                // Proceed with reconstruction and import to Discord
+                if (!string.IsNullOrEmpty(RootFolderPath) && Channels.Count != 0)
+                {
+                    await Reconstruct.ReconstructAsync(Channels, cancellationToken);
+
+                    if (TotalHiddenFileCount > 0)
+                    {
+                        Application.Current.Dispatcher.Dispatch(() =>
+                        {
+                            ApplicationWindow.WriteToDebugWindow($"Total files hidden by Slack due to limits: {TotalHiddenFileCount}\n");
+                        });
+                    }
+                  
+                    // Count threads per channel and display the results
+                    Dictionary<string, int> channelThreadCounts = CountThreadsPerChannel();
+                    DisplayThreadCounts(channelThreadCounts);
+                }
+            }
+            catch (OperationCanceledException)
+            {
+                Application.Current.Dispatcher.Dispatch(() => { ApplicationWindow.WriteToDebugWindow("Import operation was cancelled.\n"); });
+            }
+            catch (Exception ex)
+            {
+                Application.Current.Dispatcher.Dispatch(() => { ApplicationWindow.WriteToDebugWindow($"ImportJsonAsync() : {ex.Message}\n"); });
+                return;
+            }
+        }
+
+        private static async Task<(List<Channel> Channels, Dictionary<string, DeconstructedUser> UsersDict)> ConvertAsync(bool isFullExport, string folderPath, CancellationToken cancellationToken)
+        {
+            cancellationToken.ThrowIfCancellationRequested();
+
+            DirectoryInfo directoryInfo = new(folderPath);
+            DirectoryInfo rootDirectory = isFullExport ? directoryInfo : directoryInfo.Parent;
+
+            // Fetch users.json and channels.json from the appropriate root directory.
+            FileInfo usersFile = rootDirectory.GetFiles("users.json").FirstOrDefault();
+            FileInfo channelsFile = rootDirectory.GetFiles("channels.json").FirstOrDefault();
+
+            _ = Application.Current.Dispatcher.Dispatch(() => { ApplicationWindow.WriteToDebugWindow($"Parsing Users for import...\n"); });
+
+            Dictionary<string, DeconstructedUser> usersDict = usersFile != null ? DeconstructedUsers.ParseUsersFile(usersFile) : new Dictionary<string, DeconstructedUser>();
+            Dictionary<string, string> channelDescriptions = new();
+
+            if (channelsFile != null)
+            {
+                string channelsJsonContent = await File.ReadAllTextAsync(channelsFile.FullName, cancellationToken).ConfigureAwait(false);
+                JArray channelsJson = JArray.Parse(channelsJsonContent);
+                channelDescriptions = channelsJson.ToDictionary(
+                    jChannel => jChannel["name"].ToString(),
+                    jChannel => jChannel["purpose"]["value"].ToString()
+                );
+            }
+
+            DirectoryInfo[] channelDirectories = isFullExport ? rootDirectory.GetDirectories() : new DirectoryInfo[] { directoryInfo };
+
+            List<Channel> channels = new();
+            int totalFiles = CountTotalJsonFiles(channelDirectories);
+            int filesProcessed = 0;
+
+            foreach (DirectoryInfo channelDirectory in channelDirectories)
+            {
+                try
+                {
+                    cancellationToken.ThrowIfCancellationRequested();
+
+                    Channel channel = new() { Name = channelDirectory.Name };
+                    FileInfo[] jsonFiles = channelDirectory.GetFiles("*.json");
+                    int jsonFileCount = jsonFiles.Length;
+                    _ = Application.Current.Dispatcher.Dispatch(() => { ApplicationWindow.WriteToDebugWindow($"Begin parsing JSON data for {channel.Name} with {jsonFileCount} JSON files...\n"); });
+
+                    if (jsonFileCount > 400)
+                    {
+                        _ = Application.Current.Dispatcher.Dispatch(() => { ApplicationWindow.WriteToDebugWindow($"This import appears to be quite large. Reconstructing will take a very long time and the UI may freeze until completed. Please be patient!\nDeconstruction/Reconstruction process started...\n"); });
+                    }
+
+                    foreach (FileInfo jsonFile in jsonFiles)
+                    {
+                        try
+                        {
+                            cancellationToken.ThrowIfCancellationRequested();
+
+                            string jsonContent = await File.ReadAllTextAsync(jsonFile.FullName, cancellationToken).ConfigureAwait(false);
+                            JArray messagesArray = JArray.Parse(jsonContent);
+
+                            foreach (JObject slackMessage in messagesArray.Cast<JObject>())
+                            {
+                                DeconstructedMessage deconstructedMessage = Deconstruct.DeconstructMessage(slackMessage);
+                                channel.DeconstructedMessagesList.Add(deconstructedMessage);
+                            }
+
+                            filesProcessed++;
+                            ApplicationWindow.UpdateProgressBar(filesProcessed, totalFiles, "files");
+                        }
+                        catch (Exception ex)
+                        {
+                            _ = Application.Current.Dispatcher.Dispatch(() => { ApplicationWindow.WriteToDebugWindow($"Exception processing file {jsonFile.Name}: {ex.Message}\n"); });
+                        }
+                    }
+
+                    if (channelDescriptions != null && channelDescriptions.TryGetValue(channel.Name, out string description))
+                    {
+                        channel.Description = description;
+                    }
+                    channels.Add(channel);
+                    _ = Application.Current.Dispatcher.Dispatch(() => { ApplicationWindow.WriteToDebugWindow($"Completed importing channel {channel.Name}.\n\n"); });
+                }
+                catch (Exception ex)
+                {
+                    _ = Application.Current.Dispatcher.Dispatch(() => { ApplicationWindow.WriteToDebugWindow($"Exception processing channel {channelDirectory.Name}: {ex.Message}\n"); });
+                }
+            }
+
+            return (channels, usersDict);
+        }
+
+        private static Dictionary<string, int> CountThreadsPerChannel()
+        {
+            Dictionary<string, int> channelThreadCounts = new();
+
+            foreach (var channel in Channels)
+            {
+                int threadCount = channel.DeconstructedMessagesList
+                    .Where(m => !string.IsNullOrEmpty(m.ThreadTs))
+                    .GroupBy(m => m.ThreadTs)
+                    .Count();
+                channelThreadCounts[channel.Name] = threadCount;
+            }
+
+            return channelThreadCounts;
+        }
+
+        private static void DisplayThreadCounts(Dictionary<string, int> channelThreadCounts)
+        {
+            int totalThreads = channelThreadCounts.Values.Sum();
+
+            foreach (var channel in channelThreadCounts)
+            {
+                ApplicationWindow.WriteToDebugWindow($"Found {channel.Value} threads in {channel.Key}.\n");
+            }
+
+            if (totalThreads > 1000)
+            {
+                ApplicationWindow.WriteToDebugWindow("WARNING: Guild thread limit exceeds 1000. You will need to close threads on your own, manually to prevent threads from failing to create! The number of threads per channel are listed below." +
+                    "\n Please visit https://github.com/thomasloupe/Slackord/blob/main/docs/FAQ.md on how to handle this limitation.");
+                foreach (var channel in channelThreadCounts)
+                {
+                    ApplicationWindow.WriteToDebugWindow($"{channel.Key} ({channel.Value})\n");
+                }
+            }
+        }
+
+        private static int CountTotalJsonFiles(DirectoryInfo[] channelDirectories)
+        {
+            int totalFiles = 0;
+            foreach (DirectoryInfo channelDirectory in channelDirectories)
+            {
+                totalFiles += channelDirectory.GetFiles("*.json").Length;
+            }
+
+            ApplicationWindow.ResetProgressBar();
+            ApplicationWindow.ShowProgressBar();
+            return totalFiles;
+        }
+    }
+}